--- conflicted
+++ resolved
@@ -353,12 +353,7 @@
     t.sys = createThread(nil, ThreadStackSize, threadProcWrapper[TArg],
                          addr(t), 0'i32, dummyThreadId)
     if t.sys <= 0:
-<<<<<<< HEAD
       raise newException(ResourceExhaustedError, "cannot create thread")
-=======
-      raise newException(EResourceExhausted, "cannot create thread")
->>>>>>> 6a29fbf2
-
 else:
   proc createThread*[TArg](t: var TThread[TArg], 
                            tp: proc (arg: TArg) {.thread.}, 
