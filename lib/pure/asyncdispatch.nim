--- conflicted
+++ resolved
@@ -1933,11 +1933,7 @@
       result.add asyncSingleProc(oneProc)
   else:
     result = asyncSingleProc(prc)
-<<<<<<< HEAD
-  when defined(nimAsyncDebug):
-=======
   when defined(nimDumpAsync):
->>>>>>> ba273057
     echo repr result
 
 proc recvLine*(socket: AsyncFD): Future[string] {.async.} =
