#
#
#            Nim's Runtime Library
#        (c) Copyright 2015 Andreas Rumpf
#
#    See the file "copying.txt", included in this
#    distribution, for details about the copyright.
#

## The ``tables`` module implements variants of an efficient `hash table`:idx:
## (also often named `dictionary`:idx: in other programming languages) that is
## a mapping from keys to values. ``Table`` is the usual hash table,
## ``OrderedTable`` is like ``Table`` but remembers insertion order
## and ``CountTable`` is a mapping from a key to its number of occurrences.
## For consistency with every other data type in Nim these have **value**
## semantics, this means that ``=`` performs a copy of the hash table.
## For **reference** semantics use the ``Ref`` variant: ``TableRef``,
## ``OrderedTableRef``, ``CountTableRef``.
##
## If you are using simple standard types like ``int`` or ``string`` for the
## keys of the table you won't have any problems, but as soon as you try to use
## a more complex object as a key you will be greeted by a strange compiler
## error::
##
##   Error: type mismatch: got (Person)
##   but expected one of:
##   hashes.hash(x: openarray[A]): Hash
##   hashes.hash(x: int): Hash
##   hashes.hash(x: float): Hash
##   …
##
## What is happening here is that the types used for table keys require to have
## a ``hash()`` proc which will convert them to a `Hash <hashes.html#Hash>`_
## value, and the compiler is listing all the hash functions it knows.
## Additionally there has to be a ``==`` operator that provides the same
## semantics as its corresponding ``hash`` proc.
##
## After you add ``hash`` and ``==`` for your custom type everything will work.
## Currently however ``hash`` for objects is not defined, whereas
## ``system.==`` for objects does exist and performs a "deep" comparison (every
## field is compared) which is usually what you want. So in the following
## example implementing only ``hash`` suffices:
##
## .. code-block::
##   type
##     Person = object
##       firstName, lastName: string
##
##   proc hash(x: Person): Hash =
##     ## Piggyback on the already available string hash proc.
##     ##
##     ## Without this proc nothing works!
##     result = x.firstName.hash !& x.lastName.hash
##     result = !$result
##
##   var
##     salaries = initTable[Person, int]()
##     p1, p2: Person
##
##   p1.firstName = "Jon"
##   p1.lastName = "Ross"
##   salaries[p1] = 30_000
##
##   p2.firstName = "소진"
##   p2.lastName = "박"
##   salaries[p2] = 45_000

import
  hashes, math

type
  KeyValuePair[A, B] = tuple[hcode: Hash, key: A, val: B]
  KeyValuePairSeq[A, B] = seq[KeyValuePair[A, B]]
  Table*[A, B] = object ## generic hash table
    data: KeyValuePairSeq[A, B]
    counter: int
  TableRef*[A,B] = ref Table[A, B]

{.deprecated: [TTable: Table, PTable: TableRef].}

<<<<<<< HEAD
when not defined(nimhygiene):
  {.pragma: dirty.}

# hcode for real keys cannot be zero.  hcode==0 signifies an empty slot.  These
# two procs retain clarity of that encoding without the space cost of an enum.
proc isEmpty(hcode: Hash): bool {.inline.} =
  result = hcode == 0

proc isFilled(hcode: Hash): bool {.inline.} =
  result = hcode != 0

proc len*[A, B](t: Table[A, B]): int =
  ## returns the number of keys in `t`.
  result = t.counter

iterator pairs*[A, B](t: Table[A, B]): (A, B) =
  ## iterates over any (key, value) pair in the table `t`.
  for h in 0..high(t.data):
    if isFilled(t.data[h].hcode): yield (t.data[h].key, t.data[h].val)

iterator mpairs*[A, B](t: var Table[A, B]): (A, var B) =
  ## iterates over any (key, value) pair in the table `t`. The values
  ## can be modified.
  for h in 0..high(t.data):
    if isFilled(t.data[h].hcode): yield (t.data[h].key, t.data[h].val)

iterator keys*[A, B](t: Table[A, B]): A =
  ## iterates over any key in the table `t`.
  for h in 0..high(t.data):
    if isFilled(t.data[h].hcode): yield t.data[h].key

iterator values*[A, B](t: Table[A, B]): B =
  ## iterates over any value in the table `t`.
  for h in 0..high(t.data):
    if isFilled(t.data[h].hcode): yield t.data[h].val

iterator mvalues*[A, B](t: var Table[A, B]): var B =
  ## iterates over any value in the table `t`. The values can be modified.
  for h in 0..high(t.data):
    if isFilled(t.data[h].hcode): yield t.data[h].val

const
  growthFactor = 2
=======
template maxHash(t): expr {.immediate.} = high(t.data)
template dataLen(t): expr = len(t.data)
>>>>>>> 3312d49a

include tableimpl

proc rightSize*(count: Natural): int {.inline.} =
  ## Return the value of `initialSize` to support `count` items.
  ##
  ## If more items are expected to be added, simply add that
  ## expected extra amount to the parameter before calling this.
  ##
  ## Internally, we want mustRehash(rightSize(x), x) == false.
  result = nextPowerOfTwo(count * 3 div 2  +  4)

<<<<<<< HEAD
proc nextTry(h, maxHash: Hash): Hash {.inline.} =
  result = (h + 1) and maxHash

template rawGetKnownHCImpl() {.dirty.} =
  var h: Hash = hc and high(t.data)   # start with real hash value
  while isFilled(t.data[h].hcode):
    # Compare hc THEN key with boolean short circuit. This makes the common case
    # zero ==key's for missing (e.g.inserts) and exactly one ==key for present.
    # It does slow down succeeding lookups by one extra Hash cmp&and..usually
    # just a few clock cycles, generally worth it for any non-integer-like A.
    if t.data[h].hcode == hc and t.data[h].key == key:
      return h
    h = nextTry(h, high(t.data))
  result = -1 - h                   # < 0 => MISSING; insert idx = -1 - result

template rawGetImpl() {.dirty.} =
  hc = hash(key)
  if hc == 0:       # This almost never taken branch should be very predictable.
    hc = 314159265  # Value doesn't matter; Any non-zero favorite is fine.
  rawGetKnownHCImpl()

template rawGetDeepImpl() {.dirty.} =   # Search algo for unconditional add
  hc = hash(key)
  if hc == 0:
    hc = 314159265
  var h: Hash = hc and high(t.data)
  while isFilled(t.data[h].hcode):
    h = nextTry(h, high(t.data))
  result = h

template rawInsertImpl() {.dirty.} =
  data[h].key = key
  data[h].val = val
  data[h].hcode = hc

proc rawGetKnownHC[A, B](t: Table[A, B], key: A, hc: Hash): int {.inline.} =
  rawGetKnownHCImpl()

proc rawGetDeep[A, B](t: Table[A, B], key: A, hc: var Hash): int {.inline.} =
  rawGetDeepImpl()

proc rawGet[A, B](t: Table[A, B], key: A, hc: var Hash): int {.inline.} =
  rawGetImpl()
=======
proc len*[A, B](t: Table[A, B]): int =
  ## returns the number of keys in `t`.
  result = t.counter
>>>>>>> 3312d49a

proc `[]`*[A, B](t: Table[A, B], key: A): B =
  ## retrieves the value at ``t[key]``. If `key` is not in `t`,
  ## default empty value for the type `B` is returned
  ## and no exception is raised. One can check with ``hasKey`` whether the key
  ## exists.
  var hc: Hash
  var index = rawGet(t, key, hc)
  if index >= 0: result = t.data[index].val

proc mget*[A, B](t: var Table[A, B], key: A): var B =
  ## retrieves the value at ``t[key]``. The value can be modified.
  ## If `key` is not in `t`, the ``KeyError`` exception is raised.
  var hc: Hash
  var index = rawGet(t, key, hc)
  if index >= 0: result = t.data[index].val
  else:
    when compiles($key):
      raise newException(KeyError, "key not found: " & $key)
    else:
      raise newException(KeyError, "key not found")

iterator allValues*[A, B](t: Table[A, B]; key: A): B =
  ## iterates over any value in the table `t` that belongs to the given `key`.
  var h: Hash = hash(key) and high(t.data)
  while isFilled(t.data[h].hcode):
    if t.data[h].key == key:
      yield t.data[h].val
    h = nextTry(h, high(t.data))

proc hasKey*[A, B](t: Table[A, B], key: A): bool =
  ## returns true iff `key` is in the table `t`.
  var hc: Hash
  result = rawGet(t, key, hc) >= 0

<<<<<<< HEAD
proc contains*[A, B](t: Table[A, B], key: A): bool =
  ## alias of `hasKey` for use with the `in` operator.
  return hasKey[A, B](t, key)

proc rawInsert[A, B](t: var Table[A, B], data: var KeyValuePairSeq[A, B],
                     key: A, val: B, hc: Hash, h: Hash) =
  rawInsertImpl()
=======
iterator pairs*[A, B](t: Table[A, B]): (A, B) =
  ## iterates over any (key, value) pair in the table `t`.
  for h in 0..high(t.data):
    if isFilled(t.data[h].hcode): yield (t.data[h].key, t.data[h].val)

iterator mpairs*[A, B](t: var Table[A, B]): (A, var B) =
  ## iterates over any (key, value) pair in the table `t`. The values
  ## can be modified.
  for h in 0..high(t.data):
    if isFilled(t.data[h].hcode): yield (t.data[h].key, t.data[h].val)

iterator keys*[A, B](t: Table[A, B]): A =
  ## iterates over any key in the table `t`.
  for h in 0..high(t.data):
    if isFilled(t.data[h].hcode): yield t.data[h].key

iterator values*[A, B](t: Table[A, B]): B =
  ## iterates over any value in the table `t`.
  for h in 0..high(t.data):
    if isFilled(t.data[h].hcode): yield t.data[h].val

iterator mvalues*[A, B](t: var Table[A, B]): var B =
  ## iterates over any value in the table `t`. The values can be modified.
  for h in 0..high(t.data):
    if isFilled(t.data[h].hcode): yield t.data[h].val

proc del*[A, B](t: var Table[A, B], key: A) =
  ## deletes `key` from hash table `t`.
  delImpl()
>>>>>>> 3312d49a

proc enlarge[A, B](t: var Table[A, B]) =
  var n: KeyValuePairSeq[A, B]
  newSeq(n, len(t.data) * growthFactor)
  swap(t.data, n)
  for i in countup(0, high(n)):
    if isFilled(n[i].hcode):
      var j = -1 - rawGetKnownHC(t, n[i].key, n[i].hcode)
      rawInsert(t, t.data, n[i].key, n[i].val, n[i].hcode, j)

<<<<<<< HEAD
template addImpl() {.dirty.} =
  if mustRehash(len(t.data), t.counter): enlarge(t)
  var hc: Hash
  var j = rawGetDeep(t, key, hc)
  rawInsert(t, t.data, key, val, hc, j)
  inc(t.counter)

template maybeRehashPutImpl() {.dirty.} =
  if mustRehash(len(t.data), t.counter):
    enlarge(t)
    index = rawGetKnownHC(t, key, hc)
  index = -1 - index                  # important to transform for mgetOrPutImpl
  rawInsert(t, t.data, key, val, hc, index)
  inc(t.counter)

template putImpl() {.dirty.} =
  var hc: Hash
  var index = rawGet(t, key, hc)
  if index >= 0: t.data[index].val = val
  else: maybeRehashPutImpl()

template mgetOrPutImpl() {.dirty.} =
  var hc: Hash
  var index = rawGet(t, key, hc)
  if index < 0: maybeRehashPutImpl()    # not present: insert (flipping index)
  result = t.data[index].val            # either way return modifiable val

template hasKeyOrPutImpl() {.dirty.} =
  var hc: Hash
  var index = rawGet(t, key, hc)
  if index < 0:
    result = false
    maybeRehashPutImpl()
  else: result = true

=======
>>>>>>> 3312d49a
proc mgetOrPut*[A, B](t: var Table[A, B], key: A, val: B): var B =
  ## retrieves value at ``t[key]`` or puts ``val`` if not present, either way
  ## returning a value which can be modified.
  mgetOrPutImpl(enlarge)

proc hasKeyOrPut*[A, B](t: var Table[A, B], key: A, val: B): bool =
  ## returns true iff `key` is in the table, otherwise inserts `value`.
  hasKeyOrPutImpl(enlarge)

proc `[]=`*[A, B](t: var Table[A, B], key: A, val: B) =
  ## puts a (key, value)-pair into `t`.
  putImpl(enlarge)

proc add*[A, B](t: var Table[A, B], key: A, val: B) =
  ## puts a new (key, value)-pair into `t` even if ``t[key]`` already exists.
  addImpl(enlarge)

<<<<<<< HEAD
proc del*[A, B](t: var Table[A, B], key: A) =
  ## deletes `key` from hash table `t`.
  var hc: Hash
  var i = rawGet(t, key, hc)
  let msk = high(t.data)
  if i >= 0:
    t.data[i].hcode = 0
    dec(t.counter)
    while true:         # KnuthV3 Algo6.4R adapted for i=i+1 instead of i=i-1
      var j = i         # The correctness of this depends on (h+1) in nextTry,
      var r = j         # though may be adaptable to other simple sequences.
      t.data[i].hcode = 0              # mark current EMPTY
      doWhile ((i >= r and r > j) or (r > j and j > i) or (j > i and i >= r)):
        i = (i + 1) and msk            # increment mod table size
        if isEmpty(t.data[i].hcode):   # end of collision cluster; So all done
          return
        r = t.data[i].hcode and msk    # "home" location of key@i
      shallowCopy(t.data[j], t.data[i]) # data[j] will be marked EMPTY next loop
=======
proc len*[A, B](t: TableRef[A, B]): int =
  ## returns the number of keys in `t`.
  result = t.counter
>>>>>>> 3312d49a

proc initTable*[A, B](initialSize=64): Table[A, B] =
  ## creates a new hash table that is empty.
  ##
  ## `initialSize` needs to be a power of two. If you need to accept runtime
  ## values for this you could use the ``nextPowerOfTwo`` proc from the
  ## `math <math.html>`_ module or the ``rightSize`` proc from this module.
  assert isPowerOfTwo(initialSize)
  result.counter = 0
  newSeq(result.data, initialSize)

proc toTable*[A, B](pairs: openArray[(A,
                    B)]): Table[A, B] =
  ## creates a new hash table that contains the given `pairs`.
  result = initTable[A, B](rightSize(pairs.len))
  for key, val in items(pairs): result[key] = val

template dollarImpl(): stmt {.dirty.} =
  if t.len == 0:
    result = "{:}"
  else:
    result = "{"
    for key, val in pairs(t):
      if result.len > 1: result.add(", ")
      result.add($key)
      result.add(": ")
      result.add($val)
    result.add("}")

proc `$`*[A, B](t: Table[A, B]): string =
  ## The `$` operator for hash tables.
  dollarImpl()

template equalsImpl() =
  if s.counter == t.counter:
    # different insertion orders mean different 'data' seqs, so we have
    # to use the slow route here:
    for key, val in s:
      # prefix notation leads to automatic dereference in case of PTable
      if not t.hasKey(key): return false
      if t[key] != val: return false
    return true

proc `==`*[A, B](s, t: Table[A, B]): bool =
  equalsImpl()

proc indexBy*[A, B, C](collection: A, index: proc(x: B): C): Table[C, B] =
  ## Index the collection with the proc provided.
  # TODO: As soon as supported, change collection: A to collection: A[B]
  result = initTable[C, B]()
  for item in collection:
    result[index(item)] = item

iterator pairs*[A, B](t: TableRef[A, B]): (A, B) =
  ## iterates over any (key, value) pair in the table `t`.
  for h in 0..high(t.data):
    if isFilled(t.data[h].hcode): yield (t.data[h].key, t.data[h].val)

iterator mpairs*[A, B](t: TableRef[A, B]): (A, var B) =
  ## iterates over any (key, value) pair in the table `t`. The values
  ## can be modified.
  for h in 0..high(t.data):
    if isFilled(t.data[h].hcode): yield (t.data[h].key, t.data[h].val)

iterator keys*[A, B](t: TableRef[A, B]): A =
  ## iterates over any key in the table `t`.
  for h in 0..high(t.data):
    if isFilled(t.data[h].hcode): yield t.data[h].key

iterator values*[A, B](t: TableRef[A, B]): B =
  ## iterates over any value in the table `t`.
  for h in 0..high(t.data):
    if isFilled(t.data[h].hcode): yield t.data[h].val

iterator mvalues*[A, B](t: TableRef[A, B]): var B =
  ## iterates over any value in the table `t`. The values can be modified.
  for h in 0..high(t.data):
    if isFilled(t.data[h].hcode): yield t.data[h].val

proc `[]`*[A, B](t: TableRef[A, B], key: A): B =
  ## retrieves the value at ``t[key]``. If `key` is not in `t`,
  ## default empty value for the type `B` is returned
  ## and no exception is raised. One can check with ``hasKey`` whether the key
  ## exists.
  result = t[][key]

proc mget*[A, B](t: TableRef[A, B], key: A): var B =
  ## retrieves the value at ``t[key]``. The value can be modified.
  ## If `key` is not in `t`, the ``EInvalidKey`` exception is raised.
  t[].mget(key)

proc mgetOrPut*[A, B](t: TableRef[A, B], key: A, val: B): var B =
  ## retrieves value at ``t[key]`` or puts ``val`` if not present, either way
  ## returning a value which can be modified.
  t[].mgetOrPut(key, val)

proc hasKeyOrPut*[A, B](t: var TableRef[A, B], key: A, val: B): bool =
  ## returns true iff `key` is in the table, otherwise inserts `value`.
  t[].hasKeyOrPut(key, val)

proc hasKey*[A, B](t: TableRef[A, B], key: A): bool =
  ## returns true iff `key` is in the table `t`.
  result = t[].hasKey(key)

proc contains*[A, B](t: TableRef[A, B], key: A): bool =
  ## alias of `hasKey` for use with the `in` operator.
  return hasKey[A, B](t, key)

proc `[]=`*[A, B](t: TableRef[A, B], key: A, val: B) =
  ## puts a (key, value)-pair into `t`.
  t[][key] = val

proc add*[A, B](t: TableRef[A, B], key: A, val: B) =
  ## puts a new (key, value)-pair into `t` even if ``t[key]`` already exists.
  t[].add(key, val)

proc del*[A, B](t: TableRef[A, B], key: A) =
  ## deletes `key` from hash table `t`.
  t[].del(key)

proc newTable*[A, B](initialSize=64): TableRef[A, B] =
  new(result)
  result[] = initTable[A, B](initialSize)

proc newTable*[A, B](pairs: openArray[(A, B)]): TableRef[A, B] =
  ## creates a new hash table that contains the given `pairs`.
  new(result)
  result[] = toTable[A, B](pairs)

proc `$`*[A, B](t: TableRef[A, B]): string =
  ## The `$` operator for hash tables.
  dollarImpl()

proc `==`*[A, B](s, t: TableRef[A, B]): bool =
  if isNil(s): result = isNil(t)
  elif isNil(t): result = false
  else: equalsImpl()

proc newTableFrom*[A, B, C](collection: A, index: proc(x: B): C): TableRef[C, B] =
  ## Index the collection with the proc provided.
  # TODO: As soon as supported, change collection: A to collection: A[B]
  result = newTable[C, B]()
  for item in collection:
    result[index(item)] = item

# ------------------------------ ordered table ------------------------------

type
  OrderedKeyValuePair[A, B] = tuple[
    hcode: Hash, next: int, key: A, val: B]
  OrderedKeyValuePairSeq[A, B] = seq[OrderedKeyValuePair[A, B]]
  OrderedTable* [A, B] = object ## table that remembers insertion order
    data: OrderedKeyValuePairSeq[A, B]
    counter, first, last: int
  OrderedTableRef*[A, B] = ref OrderedTable[A, B]

{.deprecated: [TOrderedTable: OrderedTable, POrderedTable: OrderedTableRef].}

proc len*[A, B](t: OrderedTable[A, B]): int {.inline.} =
  ## returns the number of keys in `t`.
  result = t.counter

template forAllOrderedPairs(yieldStmt: stmt) {.dirty, immediate.} =
  var h = t.first
  while h >= 0:
    var nxt = t.data[h].next
    if isFilled(t.data[h].hcode): yieldStmt
    h = nxt

iterator pairs*[A, B](t: OrderedTable[A, B]): (A, B) =
  ## iterates over any (key, value) pair in the table `t` in insertion
  ## order.
  forAllOrderedPairs:
    yield (t.data[h].key, t.data[h].val)

iterator mpairs*[A, B](t: var OrderedTable[A, B]): (A, var B) =
  ## iterates over any (key, value) pair in the table `t` in insertion
  ## order. The values can be modified.
  forAllOrderedPairs:
    yield (t.data[h].key, t.data[h].val)

iterator keys*[A, B](t: OrderedTable[A, B]): A =
  ## iterates over any key in the table `t` in insertion order.
  forAllOrderedPairs:
    yield t.data[h].key

iterator values*[A, B](t: OrderedTable[A, B]): B =
  ## iterates over any value in the table `t` in insertion order.
  forAllOrderedPairs:
    yield t.data[h].val

iterator mvalues*[A, B](t: var OrderedTable[A, B]): var B =
  ## iterates over any value in the table `t` in insertion order. The values
  ## can be modified.
  forAllOrderedPairs:
    yield t.data[h].val

proc rawGetKnownHC[A, B](t: OrderedTable[A, B], key: A, hc: Hash): int =
  rawGetKnownHCImpl()

proc rawGetDeep[A, B](t: OrderedTable[A, B], key: A, hc: var Hash): int {.inline.} =
  rawGetDeepImpl()

proc rawGet[A, B](t: OrderedTable[A, B], key: A, hc: var Hash): int =
  rawGetImpl()

proc `[]`*[A, B](t: OrderedTable[A, B], key: A): B =
  ## retrieves the value at ``t[key]``. If `key` is not in `t`,
  ## default empty value for the type `B` is returned
  ## and no exception is raised. One can check with ``hasKey`` whether the key
  ## exists.
  var hc: Hash
  var index = rawGet(t, key, hc)
  if index >= 0: result = t.data[index].val

proc mget*[A, B](t: var OrderedTable[A, B], key: A): var B =
  ## retrieves the value at ``t[key]``. The value can be modified.
  ## If `key` is not in `t`, the ``EInvalidKey`` exception is raised.
  var hc: Hash
  var index = rawGet(t, key, hc)
  if index >= 0: result = t.data[index].val
  else: raise newException(KeyError, "key not found: " & $key)

proc hasKey*[A, B](t: OrderedTable[A, B], key: A): bool =
  ## returns true iff `key` is in the table `t`.
  var hc: Hash
  result = rawGet(t, key, hc) >= 0

proc contains*[A, B](t: OrderedTable[A, B], key: A): bool =
  ## alias of `hasKey` for use with the `in` operator.
  return hasKey[A, B](t, key)

proc rawInsert[A, B](t: var OrderedTable[A, B],
                     data: var OrderedKeyValuePairSeq[A, B],
                     key: A, val: B, hc: Hash, h: Hash) =
  rawInsertImpl()
  data[h].next = -1
  if t.first < 0: t.first = h
  if t.last >= 0: data[t.last].next = h
  t.last = h

proc enlarge[A, B](t: var OrderedTable[A, B]) =
  var n: OrderedKeyValuePairSeq[A, B]
  newSeq(n, len(t.data) * growthFactor)
  var h = t.first
  t.first = -1
  t.last = -1
  swap(t.data, n)
  while h >= 0:
    var nxt = n[h].next
    if isFilled(n[h].hcode):
      var j = -1 - rawGetKnownHC(t, n[h].key, n[h].hcode)
      rawInsert(t, t.data, n[h].key, n[h].val, n[h].hcode, j)
    h = nxt

proc `[]=`*[A, B](t: var OrderedTable[A, B], key: A, val: B) =
  ## puts a (key, value)-pair into `t`.
  putImpl(enlarge)

proc add*[A, B](t: var OrderedTable[A, B], key: A, val: B) =
  ## puts a new (key, value)-pair into `t` even if ``t[key]`` already exists.
  addImpl(enlarge)

proc mgetOrPut*[A, B](t: var OrderedTable[A, B], key: A, val: B): var B =
  ## retrieves value at ``t[key]`` or puts ``value`` if not present, either way
  ## returning a value which can be modified.
  mgetOrPutImpl(enlarge)

proc hasKeyOrPut*[A, B](t: var OrderedTable[A, B], key: A, val: B): bool =
  ## returns true iff `key` is in the table, otherwise inserts `value`.
  hasKeyOrPutImpl(enlarge)

proc initOrderedTable*[A, B](initialSize=64): OrderedTable[A, B] =
  ## creates a new ordered hash table that is empty.
  ##
  ## `initialSize` needs to be a power of two. If you need to accept runtime
  ## values for this you could use the ``nextPowerOfTwo`` proc from the
  ## `math <math.html>`_ module or the ``rightSize`` proc from this module.
  assert isPowerOfTwo(initialSize)
  result.counter = 0
  result.first = -1
  result.last = -1
  newSeq(result.data, initialSize)

proc toOrderedTable*[A, B](pairs: openArray[(A,
                           B)]): OrderedTable[A, B] =
  ## creates a new ordered hash table that contains the given `pairs`.
  result = initOrderedTable[A, B](rightSize(pairs.len))
  for key, val in items(pairs): result[key] = val

proc `$`*[A, B](t: OrderedTable[A, B]): string =
  ## The `$` operator for ordered hash tables.
  dollarImpl()

proc sort*[A, B](t: var OrderedTable[A, B],
                 cmp: proc (x,y: (A, B)): int) =
  ## sorts `t` according to `cmp`. This modifies the internal list
  ## that kept the insertion order, so insertion order is lost after this
  ## call but key lookup and insertions remain possible after `sort` (in
  ## contrast to the `sort` for count tables).
  var list = t.first
  var
    p, q, e, tail, oldhead: int
    nmerges, psize, qsize, i: int
  if t.counter == 0: return
  var insize = 1
  while true:
    p = list; oldhead = list
    list = -1; tail = -1; nmerges = 0
    while p >= 0:
      inc(nmerges)
      q = p
      psize = 0
      i = 0
      while i < insize:
        inc(psize)
        q = t.data[q].next
        if q < 0: break
        inc(i)
      qsize = insize
      while psize > 0 or (qsize > 0 and q >= 0):
        if psize == 0:
          e = q; q = t.data[q].next; dec(qsize)
        elif qsize == 0 or q < 0:
          e = p; p = t.data[p].next; dec(psize)
        elif cmp((t.data[p].key, t.data[p].val),
                 (t.data[q].key, t.data[q].val)) <= 0:
          e = p; p = t.data[p].next; dec(psize)
        else:
          e = q; q = t.data[q].next; dec(qsize)
        if tail >= 0: t.data[tail].next = e
        else: list = e
        tail = e
      p = q
    t.data[tail].next = -1
    if nmerges <= 1: break
    insize = insize * 2
  t.first = list
  t.last = tail

proc len*[A, B](t: OrderedTableRef[A, B]): int {.inline.} =
  ## returns the number of keys in `t`.
  result = t.counter

template forAllOrderedPairs(yieldStmt: stmt) {.dirty, immediate.} =
  var h = t.first
  while h >= 0:
    var nxt = t.data[h].next
    if isFilled(t.data[h].hcode): yieldStmt
    h = nxt

iterator pairs*[A, B](t: OrderedTableRef[A, B]): (A, B) =
  ## iterates over any (key, value) pair in the table `t` in insertion
  ## order.
  forAllOrderedPairs:
    yield (t.data[h].key, t.data[h].val)

iterator mpairs*[A, B](t: OrderedTableRef[A, B]): (A, var B) =
  ## iterates over any (key, value) pair in the table `t` in insertion
  ## order. The values can be modified.
  forAllOrderedPairs:
    yield (t.data[h].key, t.data[h].val)

iterator keys*[A, B](t: OrderedTableRef[A, B]): A =
  ## iterates over any key in the table `t` in insertion order.
  forAllOrderedPairs:
    yield t.data[h].key

iterator values*[A, B](t: OrderedTableRef[A, B]): B =
  ## iterates over any value in the table `t` in insertion order.
  forAllOrderedPairs:
    yield t.data[h].val

iterator mvalues*[A, B](t: OrderedTableRef[A, B]): var B =
  ## iterates over any value in the table `t` in insertion order. The values
  ## can be modified.
  forAllOrderedPairs:
    yield t.data[h].val

proc `[]`*[A, B](t: OrderedTableRef[A, B], key: A): B =
  ## retrieves the value at ``t[key]``. If `key` is not in `t`,
  ## default empty value for the type `B` is returned
  ## and no exception is raised. One can check with ``hasKey`` whether the key
  ## exists.
  result = t[][key]

proc mget*[A, B](t: OrderedTableRef[A, B], key: A): var B =
  ## retrieves the value at ``t[key]``. The value can be modified.
  ## If `key` is not in `t`, the ``EInvalidKey`` exception is raised.
  result = t[].mget(key)

proc mgetOrPut*[A, B](t: OrderedTableRef[A, B], key: A, val: B): var B =
  ## retrieves value at ``t[key]`` or puts ``val`` if not present, either way
  ## returning a value which can be modified.
  result = t[].mgetOrPut(key, val)

proc hasKeyOrPut*[A, B](t: var OrderedTableRef[A, B], key: A, val: B): bool =
  ## returns true iff `key` is in the table, otherwise inserts `val`.
  result = t[].hasKeyOrPut(key, val)

proc hasKey*[A, B](t: OrderedTableRef[A, B], key: A): bool =
  ## returns true iff `key` is in the table `t`.
  result = t[].hasKey(key)

proc contains*[A, B](t: OrderedTableRef[A, B], key: A): bool =
  ## alias of `hasKey` for use with the `in` operator.
  return hasKey[A, B](t, key)

proc `[]=`*[A, B](t: OrderedTableRef[A, B], key: A, val: B) =
  ## puts a (key, value)-pair into `t`.
  t[][key] = val

proc add*[A, B](t: OrderedTableRef[A, B], key: A, val: B) =
  ## puts a new (key, value)-pair into `t` even if ``t[key]`` already exists.
  t[].add(key, val)

proc newOrderedTable*[A, B](initialSize=64): OrderedTableRef[A, B] =
  ## creates a new ordered hash table that is empty.
  ##
  ## `initialSize` needs to be a power of two. If you need to accept runtime
  ## values for this you could use the ``nextPowerOfTwo`` proc from the
  ## `math <math.html>`_ module or the ``rightSize`` proc from this module.
  new(result)
  result[] = initOrderedTable[A, B]()

proc newOrderedTable*[A, B](pairs: openArray[(A, B)]): OrderedTableRef[A, B] =
  ## creates a new ordered hash table that contains the given `pairs`.
  result = newOrderedTable[A, B](rightSize(pairs.len))
  for key, val in items(pairs): result[key] = val

proc `$`*[A, B](t: OrderedTableRef[A, B]): string =
  ## The `$` operator for ordered hash tables.
  dollarImpl()

proc sort*[A, B](t: OrderedTableRef[A, B],
                 cmp: proc (x,y: (A, B)): int) =
  ## sorts `t` according to `cmp`. This modifies the internal list
  ## that kept the insertion order, so insertion order is lost after this
  ## call but key lookup and insertions remain possible after `sort` (in
  ## contrast to the `sort` for count tables).
  t[].sort(cmp)

# ------------------------------ count tables -------------------------------

type
  CountTable* [
      A] = object ## table that counts the number of each key
    data: seq[tuple[key: A, val: int]]
    counter: int
  CountTableRef*[A] = ref CountTable[A]

{.deprecated: [TCountTable: CountTable, PCountTable: CountTableRef].}

proc len*[A](t: CountTable[A]): int =
  ## returns the number of keys in `t`.
  result = t.counter

iterator pairs*[A](t: CountTable[A]): (A, int) =
  ## iterates over any (key, value) pair in the table `t`.
  for h in 0..high(t.data):
    if t.data[h].val != 0: yield (t.data[h].key, t.data[h].val)

iterator mpairs*[A](t: var CountTable[A]): (A, var int) =
  ## iterates over any (key, value) pair in the table `t`. The values can
  ## be modified.
  for h in 0..high(t.data):
    if t.data[h].val != 0: yield (t.data[h].key, t.data[h].val)

iterator keys*[A](t: CountTable[A]): A =
  ## iterates over any key in the table `t`.
  for h in 0..high(t.data):
    if t.data[h].val != 0: yield t.data[h].key

iterator values*[A](t: CountTable[A]): int =
  ## iterates over any value in the table `t`.
  for h in 0..high(t.data):
    if t.data[h].val != 0: yield t.data[h].val

iterator mvalues*[A](t: CountTable[A]): var int =
  ## iterates over any value in the table `t`. The values can be modified.
  for h in 0..high(t.data):
    if t.data[h].val != 0: yield t.data[h].val

proc rawGet[A](t: CountTable[A], key: A): int =
  var h: Hash = hash(key) and high(t.data) # start with real hash value
  while t.data[h].val != 0:
    if t.data[h].key == key: return h
    h = nextTry(h, high(t.data))
  result = -1 - h                   # < 0 => MISSING; insert idx = -1 - result

proc `[]`*[A](t: CountTable[A], key: A): int =
  ## retrieves the value at ``t[key]``. If `key` is not in `t`,
  ## 0 is returned. One can check with ``hasKey`` whether the key
  ## exists.
  var index = rawGet(t, key)
  if index >= 0: result = t.data[index].val

proc mget*[A](t: var CountTable[A], key: A): var int =
  ## retrieves the value at ``t[key]``. The value can be modified.
  ## If `key` is not in `t`, the ``EInvalidKey`` exception is raised.
  var index = rawGet(t, key)
  if index >= 0: result = t.data[index].val
  else: raise newException(KeyError, "key not found: " & $key)

proc hasKey*[A](t: CountTable[A], key: A): bool =
  ## returns true iff `key` is in the table `t`.
  result = rawGet(t, key) >= 0

proc contains*[A](t: CountTable[A], key: A): bool =
  ## alias of `hasKey` for use with the `in` operator.
  return hasKey[A](t, key)

proc rawInsert[A](t: CountTable[A], data: var seq[tuple[key: A, val: int]],
                  key: A, val: int) =
  var h: Hash = hash(key) and high(data)
  while data[h].val != 0: h = nextTry(h, high(data))
  data[h].key = key
  data[h].val = val

proc enlarge[A](t: var CountTable[A]) =
  var n: seq[tuple[key: A, val: int]]
  newSeq(n, len(t.data) * growthFactor)
  for i in countup(0, high(t.data)):
    if t.data[i].val != 0: rawInsert(t, n, t.data[i].key, t.data[i].val)
  swap(t.data, n)

proc `[]=`*[A](t: var CountTable[A], key: A, val: int) =
  ## puts a (key, value)-pair into `t`.
  assert val > 0
  var h = rawGet(t, key)
  if h >= 0:
    t.data[h].val = val
  else:
    if mustRehash(len(t.data), t.counter): enlarge(t)
    rawInsert(t, t.data, key, val)
    inc(t.counter)
    #h = -1 - h
    #t.data[h].key = key
    #t.data[h].val = val

proc initCountTable*[A](initialSize=64): CountTable[A] =
  ## creates a new count table that is empty.
  ##
  ## `initialSize` needs to be a power of two. If you need to accept runtime
  ## values for this you could use the ``nextPowerOfTwo`` proc from the
  ## `math <math.html>`_ module or the ``rightSize`` proc in this module.
  assert isPowerOfTwo(initialSize)
  result.counter = 0
  newSeq(result.data, initialSize)

proc toCountTable*[A](keys: openArray[A]): CountTable[A] =
  ## creates a new count table with every key in `keys` having a count of 1.
  result = initCountTable[A](rightSize(keys.len))
  for key in items(keys): result[key] = 1

proc `$`*[A](t: CountTable[A]): string =
  ## The `$` operator for count tables.
  dollarImpl()

proc inc*[A](t: var CountTable[A], key: A, val = 1) =
  ## increments `t[key]` by `val`.
  var index = rawGet(t, key)
  if index >= 0:
    inc(t.data[index].val, val)
  else:
    if mustRehash(len(t.data), t.counter): enlarge(t)
    rawInsert(t, t.data, key, val)
    inc(t.counter)

proc smallest*[A](t: CountTable[A]): tuple[key: A, val: int] =
  ## returns the largest (key,val)-pair. Efficiency: O(n)
  assert t.len > 0
  var minIdx = 0
  for h in 1..high(t.data):
    if t.data[h].val > 0 and t.data[minIdx].val > t.data[h].val: minIdx = h
  result.key = t.data[minIdx].key
  result.val = t.data[minIdx].val

proc largest*[A](t: CountTable[A]): tuple[key: A, val: int] =
  ## returns the (key,val)-pair with the largest `val`. Efficiency: O(n)
  assert t.len > 0
  var maxIdx = 0
  for h in 1..high(t.data):
    if t.data[maxIdx].val < t.data[h].val: maxIdx = h
  result.key = t.data[maxIdx].key
  result.val = t.data[maxIdx].val

proc sort*[A](t: var CountTable[A]) =
  ## sorts the count table so that the entry with the highest counter comes
  ## first. This is destructive! You must not modify `t` afterwards!
  ## You can use the iterators `pairs`,  `keys`, and `values` to iterate over
  ## `t` in the sorted order.

  # we use shellsort here; fast enough and simple
  var h = 1
  while true:
    h = 3 * h + 1
    if h >= high(t.data): break
  while true:
    h = h div 3
    for i in countup(h, high(t.data)):
      var j = i
      while t.data[j-h].val <= t.data[j].val:
        swap(t.data[j], t.data[j-h])
        j = j-h
        if j < h: break
    if h == 1: break

proc len*[A](t: CountTableRef[A]): int =
  ## returns the number of keys in `t`.
  result = t.counter

iterator pairs*[A](t: CountTableRef[A]): (A, int) =
  ## iterates over any (key, value) pair in the table `t`.
  for h in 0..high(t.data):
    if t.data[h].val != 0: yield (t.data[h].key, t.data[h].val)

iterator mpairs*[A](t: CountTableRef[A]): (A, var int) =
  ## iterates over any (key, value) pair in the table `t`. The values can
  ## be modified.
  for h in 0..high(t.data):
    if t.data[h].val != 0: yield (t.data[h].key, t.data[h].val)

iterator keys*[A](t: CountTableRef[A]): A =
  ## iterates over any key in the table `t`.
  for h in 0..high(t.data):
    if t.data[h].val != 0: yield t.data[h].key

iterator values*[A](t: CountTableRef[A]): int =
  ## iterates over any value in the table `t`.
  for h in 0..high(t.data):
    if t.data[h].val != 0: yield t.data[h].val

iterator mvalues*[A](t: CountTableRef[A]): var int =
  ## iterates over any value in the table `t`. The values can be modified.
  for h in 0..high(t.data):
    if t.data[h].val != 0: yield t.data[h].val

proc `[]`*[A](t: CountTableRef[A], key: A): int =
  ## retrieves the value at ``t[key]``. If `key` is not in `t`,
  ## 0 is returned. One can check with ``hasKey`` whether the key
  ## exists.
  result = t[][key]

proc mget*[A](t: CountTableRef[A], key: A): var int =
  ## retrieves the value at ``t[key]``. The value can be modified.
  ## If `key` is not in `t`, the ``EInvalidKey`` exception is raised.
  result = t[].mget(key)

proc hasKey*[A](t: CountTableRef[A], key: A): bool =
  ## returns true iff `key` is in the table `t`.
  result = t[].hasKey(key)

proc contains*[A](t: CountTableRef[A], key: A): bool =
  ## alias of `hasKey` for use with the `in` operator.
  return hasKey[A](t, key)

proc `[]=`*[A](t: CountTableRef[A], key: A, val: int) =
  ## puts a (key, value)-pair into `t`. `val` has to be positive.
  assert val > 0
  t[][key] = val

proc newCountTable*[A](initialSize=64): CountTableRef[A] =
  ## creates a new count table that is empty.
  ##
  ## `initialSize` needs to be a power of two. If you need to accept runtime
  ## values for this you could use the ``nextPowerOfTwo`` proc from the
  ## `math <math.html>`_ module or the ``rightSize`` method in this module.
  new(result)
  result[] = initCountTable[A](initialSize)

proc newCountTable*[A](keys: openArray[A]): CountTableRef[A] =
  ## creates a new count table with every key in `keys` having a count of 1.
  result = newCountTable[A](rightSize(keys.len))
  for key in items(keys): result[key] = 1

proc `$`*[A](t: CountTableRef[A]): string =
  ## The `$` operator for count tables.
  dollarImpl()

proc inc*[A](t: CountTableRef[A], key: A, val = 1) =
  ## increments `t[key]` by `val`.
  t[].inc(key, val)

proc smallest*[A](t: CountTableRef[A]): (A, int) =
  ## returns the largest (key,val)-pair. Efficiency: O(n)
  t[].smallest

proc largest*[A](t: CountTableRef[A]): (A, int) =
  ## returns the (key,val)-pair with the largest `val`. Efficiency: O(n)
  t[].largest

proc sort*[A](t: CountTableRef[A]) =
  ## sorts the count table so that the entry with the highest counter comes
  ## first. This is destructive! You must not modify `t` afterwards!
  ## You can use the iterators `pairs`,  `keys`, and `values` to iterate over
  ## `t` in the sorted order.
  t[].sort

proc merge*[A](s: var CountTable[A], t: CountTable[A]) =
  ## merges the second table into the first one
  for key, value in t:
    s.inc(key, value)

proc merge*[A](s, t: CountTable[A]): CountTable[A] =
  ## merges the two tables into a new one
  result = initCountTable[A](nextPowerOfTwo(max(s.len, t.len)))
  for table in @[s, t]:
    for key, value in table:
      result.inc(key, value)

proc merge*[A](s, t: CountTableRef[A]) =
  ## merges the second table into the first one
  s[].merge(t[])

when isMainModule:
  type
    Person = object
      firstName, lastName: string

  proc hash(x: Person): Hash =
    ## Piggyback on the already available string hash proc.
    ##
    ## Without this proc nothing works!
    result = x.firstName.hash !& x.lastName.hash
    result = !$result

  var
    salaries = initTable[Person, int]()
    p1, p2: Person
  p1.firstName = "Jon"
  p1.lastName = "Ross"
  salaries[p1] = 30_000
  p2.firstName = "소진"
  p2.lastName = "박"
  salaries[p2] = 45_000
  var
    s2 = initOrderedTable[Person, int]()
    s3 = initCountTable[Person]()
  s2[p1] = 30_000
  s2[p2] = 45_000
  s3[p1] = 30_000
  s3[p2] = 45_000

  var
    t1 = initCountTable[string]()
    t2 = initCountTable[string]()
  t1.inc("foo")
  t1.inc("bar", 2)
  t1.inc("baz", 3)
  t2.inc("foo", 4)
  t2.inc("bar")
  t2.inc("baz", 11)
  merge(t1, t2)
  assert(t1["foo"] == 5)
  assert(t1["bar"] == 3)
  assert(t1["baz"] == 14)

  let
    t1r = newCountTable[string]()
    t2r = newCountTable[string]()
  t1r.inc("foo")
  t1r.inc("bar", 2)
  t1r.inc("baz", 3)
  t2r.inc("foo", 4)
  t2r.inc("bar")
  t2r.inc("baz", 11)
  merge(t1r, t2r)
  assert(t1r["foo"] == 5)
  assert(t1r["bar"] == 3)
  assert(t1r["baz"] == 14)

  var
    t1l = initCountTable[string]()
    t2l = initCountTable[string]()
  t1l.inc("foo")
  t1l.inc("bar", 2)
  t1l.inc("baz", 3)
  t2l.inc("foo", 4)
  t2l.inc("bar")
  t2l.inc("baz", 11)
  let
    t1merging = t1l
    t2merging = t2l
  let merged = merge(t1merging, t2merging)
  assert(merged["foo"] == 5)
  assert(merged["bar"] == 3)
  assert(merged["baz"] == 14)<|MERGE_RESOLUTION|>--- conflicted
+++ resolved
@@ -78,54 +78,8 @@
 
 {.deprecated: [TTable: Table, PTable: TableRef].}
 
-<<<<<<< HEAD
-when not defined(nimhygiene):
-  {.pragma: dirty.}
-
-# hcode for real keys cannot be zero.  hcode==0 signifies an empty slot.  These
-# two procs retain clarity of that encoding without the space cost of an enum.
-proc isEmpty(hcode: Hash): bool {.inline.} =
-  result = hcode == 0
-
-proc isFilled(hcode: Hash): bool {.inline.} =
-  result = hcode != 0
-
-proc len*[A, B](t: Table[A, B]): int =
-  ## returns the number of keys in `t`.
-  result = t.counter
-
-iterator pairs*[A, B](t: Table[A, B]): (A, B) =
-  ## iterates over any (key, value) pair in the table `t`.
-  for h in 0..high(t.data):
-    if isFilled(t.data[h].hcode): yield (t.data[h].key, t.data[h].val)
-
-iterator mpairs*[A, B](t: var Table[A, B]): (A, var B) =
-  ## iterates over any (key, value) pair in the table `t`. The values
-  ## can be modified.
-  for h in 0..high(t.data):
-    if isFilled(t.data[h].hcode): yield (t.data[h].key, t.data[h].val)
-
-iterator keys*[A, B](t: Table[A, B]): A =
-  ## iterates over any key in the table `t`.
-  for h in 0..high(t.data):
-    if isFilled(t.data[h].hcode): yield t.data[h].key
-
-iterator values*[A, B](t: Table[A, B]): B =
-  ## iterates over any value in the table `t`.
-  for h in 0..high(t.data):
-    if isFilled(t.data[h].hcode): yield t.data[h].val
-
-iterator mvalues*[A, B](t: var Table[A, B]): var B =
-  ## iterates over any value in the table `t`. The values can be modified.
-  for h in 0..high(t.data):
-    if isFilled(t.data[h].hcode): yield t.data[h].val
-
-const
-  growthFactor = 2
-=======
 template maxHash(t): expr {.immediate.} = high(t.data)
 template dataLen(t): expr = len(t.data)
->>>>>>> 3312d49a
 
 include tableimpl
 
@@ -138,55 +92,9 @@
   ## Internally, we want mustRehash(rightSize(x), x) == false.
   result = nextPowerOfTwo(count * 3 div 2  +  4)
 
-<<<<<<< HEAD
-proc nextTry(h, maxHash: Hash): Hash {.inline.} =
-  result = (h + 1) and maxHash
-
-template rawGetKnownHCImpl() {.dirty.} =
-  var h: Hash = hc and high(t.data)   # start with real hash value
-  while isFilled(t.data[h].hcode):
-    # Compare hc THEN key with boolean short circuit. This makes the common case
-    # zero ==key's for missing (e.g.inserts) and exactly one ==key for present.
-    # It does slow down succeeding lookups by one extra Hash cmp&and..usually
-    # just a few clock cycles, generally worth it for any non-integer-like A.
-    if t.data[h].hcode == hc and t.data[h].key == key:
-      return h
-    h = nextTry(h, high(t.data))
-  result = -1 - h                   # < 0 => MISSING; insert idx = -1 - result
-
-template rawGetImpl() {.dirty.} =
-  hc = hash(key)
-  if hc == 0:       # This almost never taken branch should be very predictable.
-    hc = 314159265  # Value doesn't matter; Any non-zero favorite is fine.
-  rawGetKnownHCImpl()
-
-template rawGetDeepImpl() {.dirty.} =   # Search algo for unconditional add
-  hc = hash(key)
-  if hc == 0:
-    hc = 314159265
-  var h: Hash = hc and high(t.data)
-  while isFilled(t.data[h].hcode):
-    h = nextTry(h, high(t.data))
-  result = h
-
-template rawInsertImpl() {.dirty.} =
-  data[h].key = key
-  data[h].val = val
-  data[h].hcode = hc
-
-proc rawGetKnownHC[A, B](t: Table[A, B], key: A, hc: Hash): int {.inline.} =
-  rawGetKnownHCImpl()
-
-proc rawGetDeep[A, B](t: Table[A, B], key: A, hc: var Hash): int {.inline.} =
-  rawGetDeepImpl()
-
-proc rawGet[A, B](t: Table[A, B], key: A, hc: var Hash): int {.inline.} =
-  rawGetImpl()
-=======
 proc len*[A, B](t: Table[A, B]): int =
   ## returns the number of keys in `t`.
   result = t.counter
->>>>>>> 3312d49a
 
 proc `[]`*[A, B](t: Table[A, B], key: A): B =
   ## retrieves the value at ``t[key]``. If `key` is not in `t`,
@@ -222,15 +130,10 @@
   var hc: Hash
   result = rawGet(t, key, hc) >= 0
 
-<<<<<<< HEAD
 proc contains*[A, B](t: Table[A, B], key: A): bool =
   ## alias of `hasKey` for use with the `in` operator.
   return hasKey[A, B](t, key)
 
-proc rawInsert[A, B](t: var Table[A, B], data: var KeyValuePairSeq[A, B],
-                     key: A, val: B, hc: Hash, h: Hash) =
-  rawInsertImpl()
-=======
 iterator pairs*[A, B](t: Table[A, B]): (A, B) =
   ## iterates over any (key, value) pair in the table `t`.
   for h in 0..high(t.data):
@@ -260,7 +163,6 @@
 proc del*[A, B](t: var Table[A, B], key: A) =
   ## deletes `key` from hash table `t`.
   delImpl()
->>>>>>> 3312d49a
 
 proc enlarge[A, B](t: var Table[A, B]) =
   var n: KeyValuePairSeq[A, B]
@@ -271,44 +173,6 @@
       var j = -1 - rawGetKnownHC(t, n[i].key, n[i].hcode)
       rawInsert(t, t.data, n[i].key, n[i].val, n[i].hcode, j)
 
-<<<<<<< HEAD
-template addImpl() {.dirty.} =
-  if mustRehash(len(t.data), t.counter): enlarge(t)
-  var hc: Hash
-  var j = rawGetDeep(t, key, hc)
-  rawInsert(t, t.data, key, val, hc, j)
-  inc(t.counter)
-
-template maybeRehashPutImpl() {.dirty.} =
-  if mustRehash(len(t.data), t.counter):
-    enlarge(t)
-    index = rawGetKnownHC(t, key, hc)
-  index = -1 - index                  # important to transform for mgetOrPutImpl
-  rawInsert(t, t.data, key, val, hc, index)
-  inc(t.counter)
-
-template putImpl() {.dirty.} =
-  var hc: Hash
-  var index = rawGet(t, key, hc)
-  if index >= 0: t.data[index].val = val
-  else: maybeRehashPutImpl()
-
-template mgetOrPutImpl() {.dirty.} =
-  var hc: Hash
-  var index = rawGet(t, key, hc)
-  if index < 0: maybeRehashPutImpl()    # not present: insert (flipping index)
-  result = t.data[index].val            # either way return modifiable val
-
-template hasKeyOrPutImpl() {.dirty.} =
-  var hc: Hash
-  var index = rawGet(t, key, hc)
-  if index < 0:
-    result = false
-    maybeRehashPutImpl()
-  else: result = true
-
-=======
->>>>>>> 3312d49a
 proc mgetOrPut*[A, B](t: var Table[A, B], key: A, val: B): var B =
   ## retrieves value at ``t[key]`` or puts ``val`` if not present, either way
   ## returning a value which can be modified.
@@ -326,30 +190,9 @@
   ## puts a new (key, value)-pair into `t` even if ``t[key]`` already exists.
   addImpl(enlarge)
 
-<<<<<<< HEAD
-proc del*[A, B](t: var Table[A, B], key: A) =
-  ## deletes `key` from hash table `t`.
-  var hc: Hash
-  var i = rawGet(t, key, hc)
-  let msk = high(t.data)
-  if i >= 0:
-    t.data[i].hcode = 0
-    dec(t.counter)
-    while true:         # KnuthV3 Algo6.4R adapted for i=i+1 instead of i=i-1
-      var j = i         # The correctness of this depends on (h+1) in nextTry,
-      var r = j         # though may be adaptable to other simple sequences.
-      t.data[i].hcode = 0              # mark current EMPTY
-      doWhile ((i >= r and r > j) or (r > j and j > i) or (j > i and i >= r)):
-        i = (i + 1) and msk            # increment mod table size
-        if isEmpty(t.data[i].hcode):   # end of collision cluster; So all done
-          return
-        r = t.data[i].hcode and msk    # "home" location of key@i
-      shallowCopy(t.data[j], t.data[i]) # data[j] will be marked EMPTY next loop
-=======
 proc len*[A, B](t: TableRef[A, B]): int =
   ## returns the number of keys in `t`.
   result = t.counter
->>>>>>> 3312d49a
 
 proc initTable*[A, B](initialSize=64): Table[A, B] =
   ## creates a new hash table that is empty.
