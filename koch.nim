--- conflicted
+++ resolved
@@ -94,17 +94,10 @@
        [args, NimVersion, compileNimInst, findNim()])
 
 proc zip(args: string) =
-<<<<<<< HEAD
-  exec("$3 cc -r $2 --var:version=$1 scripts compiler/nim.ini" %
+  exec("$3 cc -r $2 --var:version=$1 --var:mingw=mingw32 scripts compiler/nim.ini" %
        [NimVersion, compileNimInst, findNim()])
-  exec("$# --var:version=$# zip compiler/nim.ini" %
+  exec("$# --var:version=$# --var:mingw=mingw32 zip compiler/nim.ini" %
        ["tools/niminst/niminst".exe, NimVersion])
-=======
-  exec("$3 cc -r $2 --var:version=$1 --var:mingw=mingw32 scripts compiler/nimrod.ini" %
-       [NimrodVersion, compileNimInst, findNim()])
-  exec("$# --var:version=$# --var:mingw=mingw32 zip compiler/nimrod.ini" %
-       ["tools/niminst/niminst".exe, NimrodVersion])
->>>>>>> b0179f9a
   
 proc buildTool(toolname, args: string) = 
   exec("$# cc $# $#" % [findNim(), args, toolname])
@@ -114,24 +107,15 @@
   # make sure we have generated the niminst executables:
   buildTool("tools/niminst/niminst", args)
   buildTool("tools/nimgrep", args)
-<<<<<<< HEAD
-  exec("tools" / "niminst" / "niminst --var:version=$# inno compiler/nim" % 
-       NimVersion)
+  # produce 'nimrod_debug.exe':
+  exec "nim c compiler" / "nim.nim"
+  copyExe("compiler/nim".exe, "bin/nim_debug".exe)
+  exec(("tools" / "niminst" / "niminst --var:version=$# --var:mingw=mingw32" &
+        " nsis compiler/nim") % NimVersion)
 
 proc install(args: string) = 
-  exec("$# cc -r $# --var:version=$# scripts compiler/nim.ini" %
+  exec("$# cc -r $# --var:version=$# --var:mingw=mingw32 scripts compiler/nim.ini" %
        [findNim(), compileNimInst, NimVersion])
-=======
-  # produce 'nimrod_debug.exe':
-  exec "nimrod c compiler" / "nimrod.nim"
-  copyExe("compiler/nimrod".exe, "bin/nimrod_debug".exe)
-  exec(("tools" / "niminst" / "niminst --var:version=$# --var:mingw=mingw32" &
-        " nsis compiler/nimrod") % NimrodVersion)
-
-proc install(args: string) = 
-  exec("$# cc -r $# --var:version=$# --var:mingw=mingw32 scripts compiler/nimrod.ini" %
-       [findNim(), compileNimInst, NimrodVersion])
->>>>>>> b0179f9a
   exec("sh ./install.sh $#" % args)
 
 proc web(args: string) =
@@ -176,16 +160,7 @@
   quit("FAILURE")
 
 proc thVersion(i: int): string = 
-<<<<<<< HEAD
   result = ("compiler" / "nim" & $i).exe
-
-proc copyExe(source, dest: string) =
-  safeRemove(dest)
-  copyFile(dest=dest, source=source)
-  inclFilePermissions(dest, {fpUserExec})
-=======
-  result = ("compiler" / "nimrod" & $i).exe
->>>>>>> b0179f9a
   
 proc boot(args: string) =
   var output = "compiler" / "nim".exe
